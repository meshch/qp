{
 "cells": [
  {
   "cell_type": "markdown",
   "metadata": {},
   "source": [
    "# Exploring the BPZ Test Data\n",
    "\n",
    "_Alex Malz & Phil Marshall_\n",
    "\n",
    "We have a small dataset to test our `qp` approximations on: 30,000 photometric redshift 1D posterior PDFs, in \"gridded\" format, from Melissa Graham (UW, LSST). In this notebook we visualize these distributions, and develop machinery to evaluate our approximations on the whole set in \"survey mode.\" "
   ]
  },
  {
   "cell_type": "markdown",
   "metadata": {},
   "source": [
    "## Set-up, Ingest"
   ]
  },
  {
   "cell_type": "code",
   "execution_count": null,
   "metadata": {
    "collapsed": true
   },
   "outputs": [],
   "source": [
    "from __future__ import print_function\n",
    "\n",
    "%load_ext autoreload\n",
    "%autoreload 2\n",
    "    \n",
    "import numpy as np\n",
    "import random\n",
    "import pandas as pd\n",
    "pd.set_option('display.max_columns', None)\n",
    "\n",
    "import matplotlib.pyplot as plt\n",
    "%matplotlib inline\n",
    "\n",
    "import qp"
   ]
  },
  {
   "cell_type": "markdown",
   "metadata": {},
   "source": [
    "The data file doesn't appear to come with redshifts at which the PDFs are evaluated, but we are told they're evenly spaced between 0.1 and 3.51."
   ]
  },
  {
   "cell_type": "code",
   "execution_count": null,
   "metadata": {
    "collapsed": false
   },
   "outputs": [],
   "source": [
    "z = np.arange(0.01, 3.51, 0.01, dtype='float')\n",
    "zrange = 3.51 - 0.01"
   ]
  },
  {
   "cell_type": "markdown",
   "metadata": {},
   "source": [
    "The PDFs in the data file aren't properly normalized.  In order to be PDFs, we want $\\int\\ p(z)\\ dz=1$, but the data file entries satisfy $\\sum_{z}\\ p(z)=1$, which is not the same.  We approximate the desired integral as $\\int\\ p(z)\\ dz\\ \\approx\\ \\Delta z\\ \\sum_{i}^{N}\\ p(z_{i})$ where $\\Delta z=\\frac{z_{max}-z_{min}}{N}$ is the distance between each neighbor pair $i$ of $N$ redshifts at which the PDF is evaluated."
   ]
  },
  {
   "cell_type": "code",
   "execution_count": null,
   "metadata": {
    "collapsed": false
   },
   "outputs": [],
   "source": [
    "with open('bpz_euclid_test_10_2.probs', 'rb') as data_file:\n",
    "    lines = (line.split(None) for line in data_file)\n",
    "    lines.next()\n",
    "    # lines.next()\n",
    "    pdfs = np.array([[float(line[k]) for k in range(1,len(line))] for line in lines])\n",
    "    pdf_shape = np.shape(pdfs)\n",
    "    #print(np.sum(pdfs, axis=1)[:100] / zrange)\n",
    "    norm_factor = zrange / pdf_shape[1]\n",
    "    pdfs /= norm_factor\n",
    "    print(np.sum(pdfs * zrange, axis=1)[:100])\n",
    "data_file.close()\n",
    "log_pdfs = qp.utils.safelog(pdfs)\n",
    "pdfs = np.exp(log_pdfs)\n",
    "print(np.sum(pdfs, axis=1)[:100])"
   ]
  },
  {
   "cell_type": "markdown",
   "metadata": {},
   "source": [
    "## Visualizing the BPZ $p(z)$'s\n",
    "\n",
    "Let's plot a few interesting PDFs from the dataset."
   ]
  },
  {
   "cell_type": "code",
   "execution_count": null,
   "metadata": {
    "collapsed": false
   },
   "outputs": [],
   "source": [
    "indices = [1, 3, 14, 16, 19, 21]\n",
    "colors = ['red','green','blue','cyan','magenta','yellow']\n",
    "for i in range(len(colors)):\n",
    "    plt.plot(z, pdfs[indices[i]], color=colors[i], label='Galaxy '+str(indices[i]))\n",
    "plt.xlabel('redshift $z$', fontsize=16)\n",
    "plt.legend();"
   ]
  },
  {
   "cell_type": "markdown",
   "metadata": {},
   "source": [
    "Now, let's turn one of them into a `qp.PDF` object initialized with a gridded parametrization."
   ]
  },
  {
   "cell_type": "code",
   "execution_count": null,
   "metadata": {
    "collapsed": false
   },
   "outputs": [],
   "source": [
    "# chosen = random.choice(indices)\n",
    "# print(chosen)\n",
    "\n",
    "chosen=14\n",
    "G = qp.PDF(gridded=(z, pdfs[chosen]))\n",
    "G.plot()"
   ]
  },
  {
   "cell_type": "markdown",
   "metadata": {
    "collapsed": true
   },
   "source": [
    "## Approximating the BPZ $p(z)'s$\n",
    "\n",
    "\n",
    "Quantile and histogram representations cannot be computed directly from gridded PDFs - we need to make a GMM first, and use this to instantiate a `qp.PDF` object using a `qp.composite` object based on that GMM as `qp.PDF.truth`.  Currently, a GMM can only be fit to samples, so we start by sampling our gridded parametrization."
   ]
  },
  {
   "cell_type": "code",
   "execution_count": null,
   "metadata": {
    "collapsed": false
   },
   "outputs": [],
   "source": [
    "G.sample(1000, vb=False)\n",
    "G.plot()"
   ]
  },
  {
   "cell_type": "markdown",
   "metadata": {},
   "source": [
    "Now that there are samples, we can fit the GMM, producing a `qp.composite` object."
   ]
  },
  {
   "cell_type": "code",
   "execution_count": null,
   "metadata": {
    "collapsed": false
   },
   "outputs": [],
   "source": [
    "M_dist = G.mix_mod_fit(n_components=2, vb=False)\n",
    "G.plot(vb=False)"
   ]
  },
  {
   "cell_type": "markdown",
   "metadata": {},
   "source": [
    "The `qp.composite` object can be used as the `qp.PDF.truth` to initialize a new `qp.PDF` object that doesn't have any information about the gridded or sample approximations.  Now we can approximate it any way we like!"
   ]
  },
  {
   "cell_type": "code",
   "execution_count": null,
   "metadata": {
    "collapsed": false,
    "scrolled": false
   },
   "outputs": [],
   "source": [
    "M = qp.PDF(truth=M_dist)\n",
    "M.quantize(vb=False)\n",
    "M.histogramize(vb=False)\n",
    "M.sample(N=100,vb=False)\n",
    "M.plot(vb=False)"
   ]
  },
  {
   "cell_type": "markdown",
   "metadata": {
    "collapsed": true
   },
   "source": [
    "## Quantifying the Accuracy of the Approximation\n",
    "\n",
    "Let's start by computing the RMSE and KLD between each approximation and the truth, in a sample of systems - and then graduate to looking at the estimated $n(z)$. We'll need a function to do all the analysis on a single object, and then accumulate the outputs to analyze them."
   ]
  },
  {
   "cell_type": "code",
   "execution_count": null,
   "metadata": {
    "collapsed": true
   },
   "outputs": [],
   "source": [
    "def analyze(chosen, vb=False, z=None):\n",
    "    \"\"\"\n",
    "    Model the input BPZ P(z) as a GMM, approximate that GMM in \n",
    "    various ways, and assess the quality of each approximation.\n",
    "    \n",
    "    Parameters\n",
    "    ----------\n",
    "    chosen : int\n",
    "        ID of galaxy\n",
    "    vb : boolean\n",
    "        Verbose output?\n",
    "    z : float, ndarr\n",
    "        Redshift array for input gridded \"truth\". Used for \n",
    "        evaluating n(z) too\n",
    "\n",
    "    Returns\n",
    "    -------\n",
    "    result : dict\n",
    "        Dictionary containing metric values, n(z) on standard \n",
    "        grid, samples, \"true\" GMM gridded p(z).\n",
    "        \n",
    "    Notes\n",
    "    -----\n",
    "    In some cases the GMM does not fit well, leading to bad KLD and \n",
    "    RMSE values when it is compared to the truth.\n",
    "    \n",
    "    \"\"\"\n",
    "    # Make z array if we don't already have it:\n",
    "    if z is None:\n",
    "        z = np.arange(0.01, 3.51, 0.01, dtype='float')\n",
    "\n",
    "    # Make a dictionary to contain the results:     \n",
    "    result = {}\n",
    "    \n",
    "    # Make a GMM model of the input BPZ p(z) (which are stored\n",
    "    # in the global 'pdfs' variable:\n",
    "    G = qp.PDF(gridded=(z, pdfs[chosen]), vb=vb)\n",
    "    \n",
    "    # Draw 1000 samples, fit a GMM model to them, and make a true PDF:\n",
    "    G.sample(1000, vb=vb)\n",
    "    GMM = G.mix_mod_fit(n_components=5, vb=vb)\n",
    "    P = qp.PDF(truth=GMM, vb=vb)\n",
    "    \n",
    "    # Evaluate the GMM on the z grid, and store in the result dictionary. We'll \n",
    "    # need this to make our \"true\" n(z) estimator. We don't need to keep the \n",
    "    # z array, as we passed that in.\n",
    "    result['truth'] = P.evaluate(z, using='truth', vb=vb)[1]\n",
    "\n",
    "    # Now approximate P in various ways, and assess:\n",
    "    Q, KLD, RMSE, approximation = {}, {}, {}, {}\n",
    "    zlimits, dz = [0.0, 3.5], 0.01\n",
    "    Q['quantiles'] = qp.PDF(quantiles=P.quantize(N=100, vb=vb), vb=vb)\n",
    "    Q['histogram'] = qp.PDF(histogram=P.histogramize(N=100, vb=vb), vb=vb)\n",
    "    Q['samples'] = qp.PDF(samples=P.sample(N=100, vb=vb), vb=vb)\n",
    "    for k in Q.keys():\n",
    "        KLD[k] = qp.calculate_kl_divergence(P, Q[k], limits=zlimits, dx=dz, vb=vb)\n",
    "        RMSE[k] = qp.calculate_rmse(P, Q[k], limits=zlimits, dx=dz, vb=vb)\n",
    "        approximation[k] = Q[k].evaluate(z, using=k, vb=vb)[1]\n",
    "        \n",
    "    # Store approximations:\n",
    "    result['KLD'] = KLD\n",
    "    result['RMSE'] = RMSE\n",
    "    result['approximation'] = approximation\n",
    "    result['samples'] = Q['samples'].samples\n",
    "    \n",
    "    return result"
   ]
  },
  {
   "cell_type": "code",
   "execution_count": null,
   "metadata": {
    "collapsed": false
   },
   "outputs": [],
   "source": [
    "x = analyze(14, z=z, vb=False)"
   ]
  },
  {
   "cell_type": "code",
   "execution_count": null,
   "metadata": {
    "collapsed": false
   },
   "outputs": [],
   "source": [
    "x.keys()"
   ]
  },
  {
   "cell_type": "code",
   "execution_count": null,
   "metadata": {
    "collapsed": false
   },
   "outputs": [],
   "source": [
    "print(x['approximation']['quantiles'].shape)\n",
    "print(x['approximation']['histogram'].shape)\n",
    "print(x['approximation']['samples'].shape)\n",
    "print(x['truth'].shape)\n",
    "print(x['samples'].shape)"
   ]
  },
  {
   "cell_type": "code",
   "execution_count": null,
   "metadata": {
    "collapsed": false
   },
   "outputs": [],
   "source": [
    "x['samples']"
   ]
  },
  {
   "cell_type": "markdown",
   "metadata": {},
   "source": [
    "OK, now lets's loop over the first 100, and look at the distribution of metric values."
   ]
  },
  {
   "cell_type": "code",
   "execution_count": null,
   "metadata": {
    "collapsed": false
   },
   "outputs": [],
   "source": [
    "%time\n",
    "results = []\n",
    "for i in range(100):\n",
    "    results.append(analyze(i, z=z))\n",
    "    if i%10 == 0: print('.', end='')"
   ]
  },
  {
   "cell_type": "markdown",
   "metadata": {},
   "source": [
    "There is almost certainly a better way of collating the KLD values out of all our results dictionaries than with a for loop, but I don't know what it is."
   ]
  },
  {
   "cell_type": "code",
   "execution_count": null,
   "metadata": {
    "collapsed": false
   },
   "outputs": [],
   "source": [
    "KLD, RMSE = {}, {}\n",
    "for approximation in results[0]['KLD'].keys():\n",
    "    x = np.array([])\n",
    "    for k in range(len(results)):\n",
    "        x = np.append(x, results[k]['KLD'][approximation])\n",
    "    KLD[approximation] = x\n",
    "    x = np.array([])\n",
    "    for k in range(len(results)):\n",
    "        x = np.append(x, results[k]['RMSE'][approximation])\n",
    "    RMSE[approximation] = x"
   ]
  },
  {
   "cell_type": "markdown",
   "metadata": {},
   "source": [
    "Now let's plot histograms of the metric values."
   ]
  },
  {
   "cell_type": "code",
   "execution_count": null,
   "metadata": {
    "collapsed": false
   },
   "outputs": [],
   "source": [
    "colors = {'samples':'red', 'quantiles':'green', 'histogram':'blue'}\n",
    "plt.figure(figsize=(12, 4))\n",
    "\n",
    "# Lefthand panel: KLD\n",
    "plt.subplot(1, 2, 1)\n",
    "bins = np.linspace(0.0, 5, 25)\n",
    "for k in ['samples', 'quantiles']:\n",
    "    plt.hist(KLD[k], bins, label=k, fc=colors[k], ec=colors[k], alpha=0.3)\n",
    "plt.xlabel('KL Divergence Metric', fontsize=16)\n",
    "plt.ylim(0.1, 100.0)\n",
    "plt.legend()\n",
    "\n",
    "# Righthand panel: RMSE\n",
    "plt.subplot(1, 2, 2)\n",
    "bins = np.linspace(0.0, 5, 25)\n",
    "for k in ['samples', 'quantiles', 'histogram']:\n",
    "    plt.hist(RMSE[k], bins, label=k, fc=colors[k], ec=colors[k], alpha=0.3)\n",
    "plt.xlabel('RMS Error Metric', fontsize=16)\n",
    "plt.ylim(0.1, 100.0)\n",
    "plt.legend();"
   ]
  },
  {
   "cell_type": "markdown",
   "metadata": {},
   "source": [
    "Interesting: looks like the quantile approximation does better in RMSE, but only slightly better in KLD. Histogram does noticeably worse in terms of RMSE.\n",
    "\n",
    "KLD seems to flag more \"bad\" approximations than RMSE. How do we know where to set the threshold in each metric? \n",
    "\n",
    "> NB. The \"histogram\" approximation yields KLDs with value NaN..."
   ]
  },
  {
   "cell_type": "markdown",
   "metadata": {},
   "source": [
    "Now lets compute the estimated $n(z)$. We'll do this with the GMM \"truth\", and then using each of our approximations. And we'll normalize the $n(z)$ to account for lost systems with bad approximations."
   ]
  },
  {
<<<<<<< HEAD
   "cell_type": "code",
   "execution_count": null,
   "metadata": {
    "collapsed": false
   },
   "outputs": [],
   "source": [
    "n = {}\n",
    "\n",
    "# Pull out all truths and compute the average at each z:\n",
    "x = np.zeros([len(z), len(results)])\n",
    "y = {}\n",
    "for approx in ['samples', 'quantiles', 'histogram']:\n",
    "    y[approx] = np.zeros([len(z), len(results)])\n",
    "    for k in range(len(results)):\n",
    "         y[approx][:,k] = results[k]['approximation'][approx] \n",
    "for k in range(len(results)):\n",
    "    x[:,k] = results[k]['truth'] \n",
    "\n",
    "# Now do the averaging to make the estimators:\n",
    "n['truth'] = np.mean(x, axis=1)\n",
    "for approx in ['samples', 'quantiles', 'histogram']:\n",
    "    n[approx] = np.mean(y[approx], axis=1)\n",
    "\n",
    "# Plot truth and all the approximations. \n",
    "# The NaNs in the histogram approximation make that unplottable for now.\n",
    "plt.plot(z, n['truth'], color='black')\n",
    "for k in ['samples', 'quantiles']:\n",
    "    plt.plot(z, n[k], label=k, color=colors[k])\n",
    "plt.xlabel('redshift z')\n",
    "plt.ylabel('n(z)')\n",
    "plt.legend();"
   ]
  },
  {
   "cell_type": "markdown",
   "metadata": {},
   "source": [
    "The \"samples\" approximation gives a reasonable result for the $n(z)$ estimator. The \"quantiles\" approximation has some problems, perhaps due to the heavy wings?"
=======
   "cell_type": "markdown",
   "metadata": {},
   "source": [
    "In a full analysis, we'd compute these accuracy metrics for large numbers of systems, and accumulate statistics of them. "
>>>>>>> 6a567ba7
   ]
  }
 ],
 "metadata": {
  "kernelspec": {
   "display_name": "Python 2",
   "language": "python",
   "name": "python2"
  },
  "language_info": {
   "codemirror_mode": {
    "name": "ipython",
    "version": 2
   },
   "file_extension": ".py",
   "mimetype": "text/x-python",
   "name": "python",
   "nbconvert_exporter": "python",
   "pygments_lexer": "ipython2",
   "version": "2.7.12"
  }
 },
 "nbformat": 4,
 "nbformat_minor": 0
}<|MERGE_RESOLUTION|>--- conflicted
+++ resolved
@@ -277,7 +277,7 @@
     "    Q, KLD, RMSE, approximation = {}, {}, {}, {}\n",
     "    zlimits, dz = [0.0, 3.5], 0.01\n",
     "    Q['quantiles'] = qp.PDF(quantiles=P.quantize(N=100, vb=vb), vb=vb)\n",
-    "    Q['histogram'] = qp.PDF(histogram=P.histogramize(N=100, vb=vb), vb=vb)\n",
+    "    Q['histogram'] = qp.PDF(histogram=P.histogramize(N=100, binrange=zlimits, vb=vb), vb=vb)\n",
     "    Q['samples'] = qp.PDF(samples=P.sample(N=100, vb=vb), vb=vb)\n",
     "    for k in Q.keys():\n",
     "        KLD[k] = qp.calculate_kl_divergence(P, Q[k], limits=zlimits, dx=dz, vb=vb)\n",
@@ -345,18 +345,18 @@
    "cell_type": "markdown",
    "metadata": {},
    "source": [
-    "OK, now lets's loop over the first 100, and look at the distribution of metric values."
-   ]
-  },
-  {
-   "cell_type": "code",
-   "execution_count": null,
-   "metadata": {
-    "collapsed": false
-   },
-   "outputs": [],
-   "source": [
-    "%time\n",
+    "OK, now lets's loop over the first 100 galaxies, and look at the distribution of metric values."
+   ]
+  },
+  {
+   "cell_type": "code",
+   "execution_count": null,
+   "metadata": {
+    "collapsed": false
+   },
+   "outputs": [],
+   "source": [
+    "%%time\n",
     "results = []\n",
     "for i in range(100):\n",
     "    results.append(analyze(i, z=z))\n",
@@ -411,7 +411,7 @@
     "# Lefthand panel: KLD\n",
     "plt.subplot(1, 2, 1)\n",
     "bins = np.linspace(0.0, 5, 25)\n",
-    "for k in ['samples', 'quantiles']:\n",
+    "for k in ['samples', 'quantiles', 'histogram']:\n",
     "    plt.hist(KLD[k], bins, label=k, fc=colors[k], ec=colors[k], alpha=0.3)\n",
     "plt.xlabel('KL Divergence Metric', fontsize=16)\n",
     "plt.ylim(0.1, 100.0)\n",
@@ -431,11 +431,9 @@
    "cell_type": "markdown",
    "metadata": {},
    "source": [
-    "Interesting: looks like the quantile approximation does better in RMSE, but only slightly better in KLD. Histogram does noticeably worse in terms of RMSE.\n",
-    "\n",
-    "KLD seems to flag more \"bad\" approximations than RMSE. How do we know where to set the threshold in each metric? \n",
-    "\n",
-    "> NB. The \"histogram\" approximation yields KLDs with value NaN..."
+    "Interesting: looks like the quantile approximation does better in RMSE, but only slightly better in KLD. Histogram does noticeably worse in both metrics.\n",
+    "\n",
+    "KLD seems to flag more \"bad\" approximations than RMSE. How do we know where to set the threshold in each metric? "
    ]
   },
   {
@@ -446,7 +444,6 @@
    ]
   },
   {
-<<<<<<< HEAD
    "cell_type": "code",
    "execution_count": null,
    "metadata": {
@@ -471,10 +468,13 @@
     "for approx in ['samples', 'quantiles', 'histogram']:\n",
     "    n[approx] = np.mean(y[approx], axis=1)\n",
     "\n",
+    "# Note: this uses the samples' KDE to make the approximation. We could (and \n",
+    "# should!) also try simply concatenating the samples and histogramming them.\n",
+    "    \n",
     "# Plot truth and all the approximations. \n",
     "# The NaNs in the histogram approximation make that unplottable for now.\n",
-    "plt.plot(z, n['truth'], color='black')\n",
-    "for k in ['samples', 'quantiles']:\n",
+    "plt.plot(z, n['truth'], color='black', lw=4, alpha=0.3, label='truth')\n",
+    "for k in ['samples', 'quantiles', 'histogram']:\n",
     "    plt.plot(z, n[k], label=k, color=colors[k])\n",
     "plt.xlabel('redshift z')\n",
     "plt.ylabel('n(z)')\n",
@@ -485,13 +485,58 @@
    "cell_type": "markdown",
    "metadata": {},
    "source": [
-    "The \"samples\" approximation gives a reasonable result for the $n(z)$ estimator. The \"quantiles\" approximation has some problems, perhaps due to the heavy wings?"
-=======
-   "cell_type": "markdown",
-   "metadata": {},
-   "source": [
-    "In a full analysis, we'd compute these accuracy metrics for large numbers of systems, and accumulate statistics of them. "
->>>>>>> 6a567ba7
+    "The \"samples\" approximation seems to give a slightly better result for the $n(z)$ estimator than the \"quantiles\" approximation; \"histogram\" is noticeably worse than both. Let's use the `qp.PDF` object to compare them quantitatively (since $n(z)$ can be normalized to give the global $p(z)$)."
+   ]
+  },
+  {
+   "cell_type": "code",
+   "execution_count": null,
+   "metadata": {
+    "collapsed": false
+   },
+   "outputs": [],
+   "source": [
+    "p = {}\n",
+    "for k in ['samples', 'quantiles', 'histogram']:\n",
+    "    p[k] = qp.PDF(gridded=(z,n[k]), vb=False)\n",
+    "\n",
+    "p['truth'] = qp.PDF(gridded=(z,n['truth']), vb=False)"
+   ]
+  },
+  {
+   "cell_type": "code",
+   "execution_count": null,
+   "metadata": {
+    "collapsed": false
+   },
+   "outputs": [],
+   "source": [
+    "KLD, RMSE = {}, {}\n",
+    "zlimits, dz = [0.0, 3.5], 0.01\n",
+    "for k in ['samples', 'quantiles', 'histogram']:\n",
+    "    KLD[k] = qp.calculate_kl_divergence(p['truth'], p[k], limits=zlimits, dx=dz, vb=False)\n",
+    "    RMSE[k] = qp.calculate_rmse(p['truth'], p[k], limits=zlimits, dx=dz, vb=False)"
+   ]
+  },
+  {
+   "cell_type": "code",
+   "execution_count": null,
+   "metadata": {
+    "collapsed": false
+   },
+   "outputs": [],
+   "source": [
+    "print('KLD metrics for n(z) estimator: ', KLD)\n",
+    "print('RMSE metrics for n(z) estimator: ', RMSE)"
+   ]
+  },
+  {
+   "cell_type": "markdown",
+   "metadata": {},
+   "source": [
+    "This early indication suggests that all three approximations are fairly closely matched in this metric. The rank order of the three methods is the same when the $n(z)$ estimates are compared with the KLD metric and the RMSE metric: from best to worst we have \"histogram\", \"samples\" and \"quantiles.\" A bigger test, using the full dataset, should allow this to be tested further: jack-knife error bars shoudl also be calculable. \n",
+    "\n",
+    "A different set of quantile points maygive a different result. Also, it would be interesting to see whether the conclusions about the choice of approximation vary as the number of available stored values is varied away from 100 (to, perhaps, 3, 10, 30, 100, 300). "
    ]
   }
  ],
